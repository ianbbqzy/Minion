--- conflicted
+++ resolved
@@ -137,13 +137,9 @@
         self.rect = pygame.Rect(x, y, width, height)
         self.btn_font = btn_font
         self.last_frame = None
-<<<<<<< HEAD
         self.captured_preview_team1 = None
         self.captured_preview_team2 = None
-=======
-        self.captured_preview = None
         self.analysis_text = None
->>>>>>> 0f8ab40f
         
     def draw_camera_feed(self, screen, frame_surface):
         """Draw the camera feed"""
@@ -169,28 +165,9 @@
             screen.blit(self.captured_preview_team1, preview_rect1)
             pygame.draw.rect(screen, WHITE, preview_rect1, 2)
             
-<<<<<<< HEAD
             # Position the second preview
             preview_x2 = preview_x1 + self.rect.width/2  + 30
             preview_rect2 = pygame.Rect(preview_x2, self.rect.y, self.rect.width/2, self.rect.height)
-=======
-            # Label
-            label = self.btn_font.render("Last capture", True, WHITE)
-            screen.blit(label, (preview_rect.x, preview_rect.y + self.rect.height + 4))
-            
-            # Draw analysis results if available
-            if self.analysis_text:
-                # Create a semi-transparent background for text
-                analysis_bg = pygame.Surface((self.rect.width, 80), pygame.SRCALPHA)
-                analysis_bg.fill((0, 0, 0, 160))  # Semi-transparent black
-                screen.blit(analysis_bg, (preview_rect.x, preview_rect.y + self.rect.height + 24))
-                
-                # Split and render analysis text lines
-                lines = self.analysis_text.split('\n')
-                for i, line in enumerate(lines):
-                    text = self.btn_font.render(line, True, WHITE)
-                    screen.blit(text, (preview_rect.x + 5, preview_rect.y + self.rect.height + 26 + (i * 20)))
->>>>>>> 0f8ab40f
 
             screen.blit(self.captured_preview_team2, preview_rect2)
             pygame.draw.rect(screen, WHITE, preview_rect2, 2)
@@ -201,15 +178,11 @@
 
     def set_captured_preview_team2(self, surface):
         """Set the preview of the captured frame"""
-<<<<<<< HEAD
         self.captured_preview_team2 = surface
-=======
-        self.captured_preview = surface
         
     def set_analysis_text(self, text):
         """Set the analysis text results"""
         self.analysis_text = text
->>>>>>> 0f8ab40f
 
 class TeamView:
     """A modern UI component that displays team information in a Tailwind-like style"""
