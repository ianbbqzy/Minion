--- conflicted
+++ resolved
@@ -48,7 +48,6 @@
         
         return captured_preview_surface
     
-<<<<<<< HEAD
     async def analyze_gesture(self, team) -> str:
         """Send the captured frame to GPT-4o Vision and get the gesture"""
         if self.last_frame_team1 is None or self.last_frame_team1.size == 0:
@@ -57,11 +56,6 @@
             return "Error: No valid frame"
         
         if self.last_frame_team2 is None or self.last_frame_team2.size == 0:
-=======
-    async def analyze_gesture(self):
-        """Send the captured frame to GPT-4o Vision and get facial expressions and gestures"""
-        if self.last_frame is None or self.last_frame.size == 0:
->>>>>>> 0f8ab40f
             print("Warning: analyze_gesture called with no valid frame.")
             self.last_gesture = "Error: No valid frame"
             return {"facial_expressions": "Error: No valid frame", "gestures": "Error: No valid frame"}
